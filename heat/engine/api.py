# vim: tabstop=4 shiftwidth=4 softtabstop=4
#
#    Licensed under the Apache License, Version 2.0 (the "License"); you may
#    not use this file except in compliance with the License. You may obtain
#    a copy of the License at
#
#         http://www.apache.org/licenses/LICENSE-2.0
#
#    Unless required by applicable law or agreed to in writing, software
#    distributed under the License is distributed on an "AS IS" BASIS, WITHOUT
#    WARRANTIES OR CONDITIONS OF ANY KIND, either express or implied. See the
#    License for the specific language governing permissions and limitations
#    under the License.

from heat.rpc import api
from heat.openstack.common import timeutils
from heat.engine import constraints as constr

from heat.openstack.common import log as logging
from heat.openstack.common.gettextutils import _

logger = logging.getLogger(__name__)


def extract_args(params):
    '''
    Extract any arguments passed as parameters through the API and return them
    as a dictionary. This allows us to filter the passed args and do type
    conversion where appropriate
    '''
    kwargs = {}
    try:
        timeout_mins = int(params.get(api.PARAM_TIMEOUT, 0))
    except (ValueError, TypeError):
        logger.exception(_('create timeout conversion'))
    else:
        if timeout_mins > 0:
            kwargs[api.PARAM_TIMEOUT] = timeout_mins

    if api.PARAM_DISABLE_ROLLBACK in params:
        disable_rollback = params.get(api.PARAM_DISABLE_ROLLBACK)
        if str(disable_rollback).lower() == 'true':
            kwargs[api.PARAM_DISABLE_ROLLBACK] = True
        elif str(disable_rollback).lower() == 'false':
            kwargs[api.PARAM_DISABLE_ROLLBACK] = False
        else:
            raise ValueError(_('Unexpected value for parameter'
                               ' %(name)s : %(value)s') %
                             dict(name=api.PARAM_DISABLE_ROLLBACK,
                                  value=disable_rollback))

    if api.PARAM_ADOPT_STACK_DATA in params:
        kwargs[api.PARAM_ADOPT_STACK_DATA] = params.get(
            api.PARAM_ADOPT_STACK_DATA)

    return kwargs


def format_stack_outputs(stack, outputs):
    '''
    Return a representation of the given output template for the given stack
    that matches the API output expectations.
    '''
    def format_stack_output(k):
        return {api.OUTPUT_DESCRIPTION: outputs[k].get('Description',
                                                       'No description given'),
                api.OUTPUT_KEY: k,
                api.OUTPUT_VALUE: stack.output(k)}

    return [format_stack_output(key) for key in outputs]


def format_stack(stack):
    '''
    Return a representation of the given stack that matches the API output
    expectations.
    '''
    info = {
        api.STACK_NAME: stack.name,
        api.STACK_ID: dict(stack.identifier()),
        api.STACK_CREATION_TIME: timeutils.isotime(stack.created_time),
        api.STACK_UPDATED_TIME: timeutils.isotime(stack.updated_time),
        api.STACK_NOTIFICATION_TOPICS: [],  # TODO Not implemented yet
        api.STACK_PARAMETERS: stack.parameters.map(str),
        api.STACK_DESCRIPTION: stack.t[stack.t.DESCRIPTION],
        api.STACK_TMPL_DESCRIPTION: stack.t[stack.t.DESCRIPTION],
        api.STACK_ACTION: stack.action or '',
        api.STACK_STATUS: stack.status or '',
        api.STACK_STATUS_DATA: stack.status_reason,
        api.STACK_CAPABILITIES: [],   # TODO Not implemented yet
        api.STACK_DISABLE_ROLLBACK: stack.disable_rollback,
        api.STACK_TIMEOUT: stack.timeout_mins,
    }

    # only show the outputs on a completely created or updated stack
    if (stack.action != stack.DELETE and stack.status == stack.COMPLETE):
        info[api.STACK_OUTPUTS] = format_stack_outputs(stack, stack.outputs)

    return info


def format_stack_resource(resource, detail=True):
    '''
    Return a representation of the given resource that matches the API output
    expectations.
    '''
    last_updated_time = resource.updated_time or resource.created_time
    res = {
        api.RES_UPDATED_TIME: timeutils.isotime(last_updated_time),
        api.RES_NAME: resource.name,
        api.RES_PHYSICAL_ID: resource.resource_id or '',
        api.RES_METADATA: resource.metadata,
        api.RES_ACTION: resource.action,
        api.RES_STATUS: resource.status,
        api.RES_STATUS_DATA: resource.status_reason,
        api.RES_TYPE: resource.t['Type'],
        api.RES_ID: dict(resource.identifier()),
        api.RES_STACK_ID: dict(resource.stack.identifier()),
        api.RES_STACK_NAME: resource.stack.name,
        api.RES_REQUIRED_BY: resource.required_by(),
    }

    if detail:
        res[api.RES_DESCRIPTION] = resource.parsed_template('Description', '')
        res[api.RES_METADATA] = resource.metadata

    if getattr(resource, 'nested', None) is not None:
        res[api.RES_MEMBERS] = [r.resource_id for r in
                                resource.nested().resources.itervalues()]

    return res


def format_event(event):
    stack_identifier = event.stack.identifier()

    result = {
        api.EVENT_ID: dict(event.identifier()),
        api.EVENT_STACK_ID: dict(stack_identifier),
        api.EVENT_STACK_NAME: stack_identifier.stack_name,
        api.EVENT_TIMESTAMP: timeutils.isotime(event.timestamp),
        api.EVENT_RES_NAME: event.resource_name,
        api.EVENT_RES_PHYSICAL_ID: event.physical_resource_id,
        api.EVENT_RES_ACTION: event.action,
        api.EVENT_RES_STATUS: event.status,
        api.EVENT_RES_STATUS_DATA: event.reason,
        api.EVENT_RES_TYPE: event.resource_type,
        api.EVENT_RES_PROPERTIES: event.resource_properties,
    }

    return result


def format_notification_body(stack):
    # some other posibilities here are:
    # - template name
    # - template size
    # - resource count
    if stack.status is not None and stack.action is not None:
        state = '_'.join(stack.state)
    else:
        state = 'Unknown'
    result = {
        api.NOTIFY_TENANT_ID: stack.context.tenant_id,
        api.NOTIFY_USER_ID: stack.context.user,
        api.NOTIFY_STACK_ID: stack.identifier().arn(),
        api.NOTIFY_STACK_NAME: stack.name,
        api.NOTIFY_STATE: state,
        api.NOTIFY_STATE_REASON: stack.status_reason,
        api.NOTIFY_CREATE_AT: timeutils.isotime(stack.created_time),
    }
    return result


def format_watch(watch):

    result = {
        api.WATCH_ACTIONS_ENABLED: watch.rule.get(api.RULE_ACTIONS_ENABLED),
        api.WATCH_ALARM_ACTIONS: watch.rule.get(api.RULE_ALARM_ACTIONS),
        api.WATCH_TOPIC: watch.rule.get(api.RULE_TOPIC),
        api.WATCH_UPDATED_TIME: timeutils.isotime(watch.updated_at),
        api.WATCH_DESCRIPTION: watch.rule.get(api.RULE_DESCRIPTION),
        api.WATCH_NAME: watch.name,
        api.WATCH_COMPARISON: watch.rule.get(api.RULE_COMPARISON),
        api.WATCH_DIMENSIONS: watch.rule.get(api.RULE_DIMENSIONS) or [],
        api.WATCH_PERIODS: watch.rule.get(api.RULE_PERIODS),
        api.WATCH_INSUFFICIENT_ACTIONS:
        watch.rule.get(api.RULE_INSUFFICIENT_ACTIONS),
        api.WATCH_METRIC_NAME: watch.rule.get(api.RULE_METRIC_NAME),
        api.WATCH_NAMESPACE: watch.rule.get(api.RULE_NAMESPACE),
        api.WATCH_OK_ACTIONS: watch.rule.get(api.RULE_OK_ACTIONS),
        api.WATCH_PERIOD: watch.rule.get(api.RULE_PERIOD),
        api.WATCH_STATE_REASON: watch.rule.get(api.RULE_STATE_REASON),
        api.WATCH_STATE_REASON_DATA:
        watch.rule.get(api.RULE_STATE_REASON_DATA),
        api.WATCH_STATE_UPDATED_TIME: timeutils.isotime(
            watch.rule.get(api.RULE_STATE_UPDATED_TIME)),
        api.WATCH_STATE_VALUE: watch.state,
        api.WATCH_STATISTIC: watch.rule.get(api.RULE_STATISTIC),
        api.WATCH_THRESHOLD: watch.rule.get(api.RULE_THRESHOLD),
        api.WATCH_UNIT: watch.rule.get(api.RULE_UNIT),
        api.WATCH_STACK_ID: watch.stack_id
    }

    return result


def format_watch_data(wd):

    # Demangle DB format data into something more easily used in the API
    # We are expecting a dict with exactly two items, Namespace and
    # a metric key
    namespace = wd.data['Namespace']
    metric = [(k, v) for k, v in wd.data.items() if k != 'Namespace']
    if len(metric) == 1:
        metric_name, metric_data = metric[0]
    else:
        logger.error(_("Unexpected number of keys in watch_data.data!"))
        return

    result = {
        api.WATCH_DATA_ALARM: wd.watch_rule.name,
        api.WATCH_DATA_METRIC: metric_name,
        api.WATCH_DATA_TIME: timeutils.isotime(wd.created_at),
        api.WATCH_DATA_NAMESPACE: namespace,
        api.WATCH_DATA: metric_data
    }

    return result


def format_validate_parameter(param):
    """
    Format a template parameter for validate template API call

    Formats a template parameter and its schema information from the engine's
    internal representation (i.e. a Parameter object and its associated
    Schema object) to a representation expected by the current API (for example
    to be compatible to CFN syntax).
    """

    # map of Schema object types to API expected types
    schema_to_api_types = {
        param.schema.STRING: api.PARAM_TYPE_STRING,
        param.schema.NUMBER: api.PARAM_TYPE_NUMBER,
        param.schema.LIST: api.PARAM_TYPE_COMMA_DELIMITED_LIST,
        param.schema.MAP: api.PARAM_TYPE_JSON
    }

    res = {
        api.PARAM_TYPE: schema_to_api_types.get(param.schema.type,
                                                param.schema.type),
        api.PARAM_DESCRIPTION: param.description(),
        api.PARAM_NO_ECHO: 'true' if param.hidden() else 'false'
    }

    if param.has_default():
        res[api.PARAM_DEFAULT] = param.default()

    constraint_description = []

    # build constraints
    for c in param.schema.constraints:
        if isinstance(c, constr.Length):
            if c.min is not None:
                res[api.PARAM_MIN_LENGTH] = c.min

            if c.max is not None:
                res[api.PARAM_MAX_LENGTH] = c.max

        elif isinstance(c, constr.Range):
            if c.min is not None:
                res[api.PARAM_MIN_VALUE] = c.min

            if c.max is not None:
                res[api.PARAM_MAX_VALUE] = c.max

        elif isinstance(c, constr.AllowedValues):
            res[api.PARAM_ALLOWED_VALUES] = list(c.allowed)

        elif isinstance(c, constr.AllowedPattern):
            res[api.PARAM_ALLOWED_PATTERN] = c.pattern

<<<<<<< HEAD
    return res


def format_software_config(sc):
    if sc is None:
        return
    result = {
        api.SOFTWARE_CONFIG_ID: sc.id,
        api.SOFTWARE_CONFIG_NAME: sc.name,
        api.SOFTWARE_CONFIG_GROUP: sc.group,
        api.SOFTWARE_CONFIG_CONFIG: sc.config,
        api.SOFTWARE_CONFIG_INPUTS: sc.io['inputs'],
        api.SOFTWARE_CONFIG_OUTPUTS: sc.io['outputs'],
        api.SOFTWARE_CONFIG_OPTIONS: sc.io['options']
    }
    return result


def format_software_deployment(sd):
    if sd is None:
        return
    result = {
        api.SOFTWARE_DEPLOYMENT_ID: sd.id,
        api.SOFTWARE_DEPLOYMENT_SERVER_ID: sd.server_id,
        api.SOFTWARE_DEPLOYMENT_INPUT_VALUES: sd.input_values,
        api.SOFTWARE_DEPLOYMENT_OUTPUT_VALUES: sd.output_values,
        api.SOFTWARE_DEPLOYMENT_ACTION: sd.action,
        api.SOFTWARE_DEPLOYMENT_STATUS: sd.status,
        api.SOFTWARE_DEPLOYMENT_STATUS_REASON: sd.status_reason,
        api.SOFTWARE_DEPLOYMENT_SIGNAL_ID: sd.signal_id,
        api.SOFTWARE_DEPLOYMENT_CONFIG_ID: sd.config.id,
        api.SOFTWARE_CONFIG_CONFIG: sd.config.config,
        api.SOFTWARE_CONFIG_NAME: sd.config.name,
        api.SOFTWARE_CONFIG_GROUP: sd.config.group,
        api.SOFTWARE_CONFIG_INPUTS: sd.config.io['inputs'],
        api.SOFTWARE_CONFIG_OUTPUTS: sd.config.io['outputs'],
        api.SOFTWARE_CONFIG_OPTIONS: sd.config.io['options']
    }
    return result
=======
        if c.description:
            constraint_description.append(c.description)

    if constraint_description:
        res[api.PARAM_CONSTRAINT_DESCRIPTION] = " ".join(
            constraint_description)

    return res
>>>>>>> be74a2d1
<|MERGE_RESOLUTION|>--- conflicted
+++ resolved
@@ -281,7 +281,13 @@
         elif isinstance(c, constr.AllowedPattern):
             res[api.PARAM_ALLOWED_PATTERN] = c.pattern
 
-<<<<<<< HEAD
+        if c.description:
+            constraint_description.append(c.description)
+
+    if constraint_description:
+        res[api.PARAM_CONSTRAINT_DESCRIPTION] = " ".join(
+            constraint_description)
+
     return res
 
 
@@ -320,14 +326,4 @@
         api.SOFTWARE_CONFIG_OUTPUTS: sd.config.io['outputs'],
         api.SOFTWARE_CONFIG_OPTIONS: sd.config.io['options']
     }
-    return result
-=======
-        if c.description:
-            constraint_description.append(c.description)
-
-    if constraint_description:
-        res[api.PARAM_CONSTRAINT_DESCRIPTION] = " ".join(
-            constraint_description)
-
-    return res
->>>>>>> be74a2d1
+    return result